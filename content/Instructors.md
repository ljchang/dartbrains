# Instructors

## Professors

<img src="../images/instructors/chang.jpg" width="200"/>

[Luke Chang](http://lukejchang.com), PhD (Fall 2020) is an Assistant Professor of Psychological and Brain Sciences at Dartmouth College and directs the [Computational Social Affective Neuroscience Laboratory](http://cosanlab.com/). He completed a BA in psychology at Reed College, an MA in psychology at the New School for Social Research, and a PhD in clinical psychology and cognitive neuroscience at the University of Arizona with Alan Sanfey, PhD. He completed his predoctoral clinical internship training in behavioral medicine at the University of California Los Angeles and a postdoctoral fellowship at the University of Colorado Boulder under the mentorship of Tor Wager, PhD. His research program is focused on understanding the neurobiological and computational mechanisms underlying emotions and social interactions. Professor Chang is highly committed to innovating training in methods. He is the lead developer of the [dartbrains](https://dartbrains.org/) course, the [nltools](https://neurolearn.readthedocs.io/en/latest/) python data analysis project, the [Computational Social and Affective Neuroscience](http://compsan.org/) community page, and Co-Director of the [Methods in Neuroscience at Dartmouth Computational Summer School](http://mindsummerschool.org/).

<img src="../images/instructors/finn.jpg" width="200"/>

[Emily Finn](https://esfinn.github.io/), PhD (Winter 2021) is an Assistant Professor of Psychological and Brain Sciences at Dartmouth College and directs the [Functional Imaging & Naturalistic Neuroscience (FINN) Lab](http://thefinnlab.github.io/). She completed a BA in linguistics at Yale University and a PhD in neuroscience, also at Yale. She then did her postdoctoral training in the Section on Functional Imaging Methods in the Laboratory of Brain and Cognition and the National Institute of Mental Health. Her research is focused on individual variability in brain activity and behavior, especially as it relates to appraisal of ambiguous information under naturalistic conditions. Professor Finn is committed to the ideals of open science, including data and code sharing (see examples [here](https://openneuro.org/datasets/ds001338), [here](https://github.com/esfinn/cpm_tutorial), and [here](https://github.com/esfinn/intersubj_rsa), and to helping train other scientists in innovative new methods for neuroimaging data acquisition and analysis.

<img src="../images/instructors/wager.jpg" width="200"/>

[Tor Wager](https://sites.dartmouth.edu/canlab/), PhD (Spring 2021) is the Diana L. Taylor Distinguished Professor in Neuroscience at Dartmouth College. He received his Ph.D. from the University of Michigan in Cognitive Psychology in 2003, and served as an Assistant (2004-2008) and Associate Professor (2009) at Columbia University, and as Associate (2010-2014) and Full Professor (2014-2019) at the University of Colorado, Boulder. Since 2004, he has directed the [Cognitive and Affective Neuroscience laboratory](https://sites.dartmouth.edu/canlab/), a research lab devoted to work on the neurophysiology of affective processes—pain, emotion, stress, and empathy—and how they are shaped by cognitive and social influences. Dr. Wager and his lab are also dedicated to developing analysis methods for functional neuroimaging and sharing ideas, tools, and scientific data with the scientific community and public. See https://canlab.github.io for papers, data, tools, and code.

<img src="../images/instructors/huckins.jpg" width="200"/>

[Jeremy Huckins](https://mtnhuck.github.io/), PhD (Fall 2019) is a Lecturer and Post-Doctoral researcher in the department of Psychological and Brain Sciences at Dartmouth College. He completed a BA in Neuroscience at Bowdoin College, worked with as a researcher with the [King Lab](https://king.med.harvard.edu/) at Harvard Medical School then completed a PhD in Experimental and Molecular Medicine at Dartmouth College. His current research program is focused on gaining insights into mental health using fMRI and mobile smartphone sensing.

## Teaching Assistant

<img src="../images/instructors/wasita.png" width="200"/>

<<<<<<< HEAD
[Wasita Mahaphanit](https://wasita.space/) graduated from Brown University with a BS in Cognitive Neuroscience. After graduation, she stayed at Brown to work as a lab manager. There, she investigated the behavioral and computational mechanisms underlying learning and decision-making under uncertainty in healthy adults and patients with obsessive compulsive disorder. She currently works in the [COSAN Lab](http://cosanlab.com/), where she studies how we learn social cognitive maps and use this information in how we communicate and make decisions.
=======
[Wasita Mahaphanit](https://wasita.space/) graduated from Brown University with a BS in Cognitive Neuroscience. After graduation, she managed a lab at Brown, where she investigated the behavioral and computational mechanisms underlying learning and decision-making under uncertainty in healthy adults and patients with obsessive compulsive disorder. She currently works in the [COSAN Lab](http://cosanlab.com/), where she studies how we learn social cognitive maps and use this information in how we communicate and make decisions.
>>>>>>> 50f6e7df
<|MERGE_RESOLUTION|>--- conflicted
+++ resolved
@@ -22,8 +22,4 @@
 
 <img src="../images/instructors/wasita.png" width="200"/>
 
-<<<<<<< HEAD
-[Wasita Mahaphanit](https://wasita.space/) graduated from Brown University with a BS in Cognitive Neuroscience. After graduation, she stayed at Brown to work as a lab manager. There, she investigated the behavioral and computational mechanisms underlying learning and decision-making under uncertainty in healthy adults and patients with obsessive compulsive disorder. She currently works in the [COSAN Lab](http://cosanlab.com/), where she studies how we learn social cognitive maps and use this information in how we communicate and make decisions.
-=======
-[Wasita Mahaphanit](https://wasita.space/) graduated from Brown University with a BS in Cognitive Neuroscience. After graduation, she managed a lab at Brown, where she investigated the behavioral and computational mechanisms underlying learning and decision-making under uncertainty in healthy adults and patients with obsessive compulsive disorder. She currently works in the [COSAN Lab](http://cosanlab.com/), where she studies how we learn social cognitive maps and use this information in how we communicate and make decisions.
->>>>>>> 50f6e7df
+[Wasita Mahaphanit](https://wasita.space/) graduated from Brown University with a BS in Cognitive Neuroscience. After graduation, she managed a lab at Brown, where she investigated the behavioral and computational mechanisms underlying learning and decision-making under uncertainty in healthy adults and patients with obsessive compulsive disorder. She currently works in the [COSAN Lab](http://cosanlab.com/), where she studies how we learn social cognitive maps and use this information in how we communicate and make decisions.